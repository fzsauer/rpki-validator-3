--- conflicted
+++ resolved
@@ -11,11 +11,8 @@
 import {SharedModule} from "./shared/shared.module";
 import {TrustAnchorsModule} from './trust-anchors/trust-anchors.module';
 import {RoasModule} from "./roas/roas.module";
-<<<<<<< HEAD
+import {BgpPreviewModule} from "./bgp-preview/bgp-preview.module";
 import {IgnoreFiltersModule} from "./ignore-filters/ignore-filters.module";
-=======
-import {BgpPreviewModule} from "./bgp-preview/bgp-preview.module";
->>>>>>> a503b374
 
 export function HttpLoaderFactory(http: HttpClient) {
   return new TranslateHttpLoader(http);
@@ -32,11 +29,8 @@
     SharedModule,
     TrustAnchorsModule,
     RoasModule,
-<<<<<<< HEAD
+    BgpPreviewModule,
     IgnoreFiltersModule,
-=======
-    BgpPreviewModule,
->>>>>>> a503b374
     RouterModule.forRoot(appRoutes),
     TranslateModule.forRoot({
       loader: {
