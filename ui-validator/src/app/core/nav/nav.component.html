--- conflicted
+++ resolved
@@ -8,20 +8,14 @@
         </button>
         <div class='collapse navbar-collapse' [ngbCollapse]='navbarCollapsed' id='rpkiNavbar'>
             <div class='navbar-nav'>
-<<<<<<< HEAD
-                <a class='nav-link' routerLink='/trust-anchors' routerLinkActive='active'>{{ 'TRUST_ANCHORS' | translate }}</a>
-                <a class='nav-link' routerLink='/roas' routerLinkActive='active'>{{ 'ROAS' | translate }}</a>
-                <a class='nav-link' routerLink='/filters' routerLinkActive='active'>{{ 'IGNORE_FILTERS' | translate }}</a>
-                <!--<a class='nav-link' routerLink=''>{{ 'WHITELIST' | translate }}</a>-->
-                <a class='nav-link' routerLink='/bgp-preview' routerLinkActive='active'>{{ 'BGP_PREVIEW' | translate }}</a>
-                <!--<a class='nav-link' routerLink=''>{{ 'EXPORT_API' | translate }}</a>-->
-                <!--<a class='nav-link' routerLink=''>{{ 'ROUTER_SESSIONS' | translate }}</a>-->
-=======
                 <a class='nav-link' routerLink='/trust-anchors' routerLinkActive='active'>
                   {{ 'TRUST_ANCHORS' | translate }}
                 </a>
                 <a class='nav-link' routerLink='/roas' routerLinkActive='active'>
                   {{ 'ROAS' | translate }}
+                </a>
+                <a class='nav-link' routerLink='/filters' routerLinkActive='active'>
+                  {{ 'IGNORE_FILTERS' | translate }}
                 </a>
                 <a class='nav-link' routerLink='/bgp-preview' routerLinkActive='active'>
                   {{ 'BGP_PREVIEW' | translate }}
@@ -29,7 +23,6 @@
                 <a class='nav-link' routerLink='/announcement-preview' routerLinkActive='active'>
                   {{ 'Nav.TITLE_ANNOUNCEMENT_PREVIEW' | translate }}
                 </a>
->>>>>>> 8b1b9e8b
             </div>
         </div>
     </div>
