/**
 * The BSD License
 *
 * Copyright (c) 2010-2018 RIPE NCC
 * All rights reserved.
 *
 * Redistribution and use in source and binary forms, with or without
 * modification, are permitted provided that the following conditions are met:
 *   - Redistributions of source code must retain the above copyright notice,
 *     this list of conditions and the following disclaimer.
 *   - Redistributions in binary form must reproduce the above copyright notice,
 *     this list of conditions and the following disclaimer in the documentation
 *     and/or other materials provided with the distribution.
 *   - Neither the name of the RIPE NCC nor the names of its contributors may be
 *     used to endorse or promote products derived from this software without
 *     specific prior written permission.
 *
 * THIS SOFTWARE IS PROVIDED BY THE COPYRIGHT HOLDERS AND CONTRIBUTORS "AS IS"
 * AND ANY EXPRESS OR IMPLIED WARRANTIES, INCLUDING, BUT NOT LIMITED TO, THE
 * IMPLIED WARRANTIES OF MERCHANTABILITY AND FITNESS FOR A PARTICULAR PURPOSE
 * ARE DISCLAIMED. IN NO EVENT SHALL THE COPYRIGHT HOLDER OR CONTRIBUTORS BE
 * LIABLE FOR ANY DIRECT, INDIRECT, INCIDENTAL, SPECIAL, EXEMPLARY, OR
 * CONSEQUENTIAL DAMAGES (INCLUDING, BUT NOT LIMITED TO, PROCUREMENT OF
 * SUBSTITUTE GOODS OR SERVICES; LOSS OF USE, DATA, OR PROFITS; OR BUSINESS
 * INTERRUPTION) HOWEVER CAUSED AND ON ANY THEORY OF LIABILITY, WHETHER IN
 * CONTRACT, STRICT LIABILITY, OR TORT (INCLUDING NEGLIGENCE OR OTHERWISE)
 * ARISING IN ANY WAY OUT OF THE USE OF THIS SOFTWARE, EVEN IF ADVISED OF THE
 * POSSIBILITY OF SUCH DAMAGE.
 */
package net.ripe.rpki.validator3.api.roas;

import lombok.Value;
import lombok.extern.slf4j.Slf4j;
import net.ripe.rpki.validator3.api.Api;
import net.ripe.rpki.validator3.api.ApiResponse;
import net.ripe.rpki.validator3.api.Metadata;
import net.ripe.rpki.validator3.api.Paging;
import net.ripe.rpki.validator3.api.SearchTerm;
import net.ripe.rpki.validator3.api.Sorting;
import net.ripe.rpki.validator3.domain.RpkiObjects;
import net.ripe.rpki.validator3.domain.ValidatedRpkiObjects;
import org.apache.commons.lang.StringUtils;
import org.springframework.beans.factory.annotation.Autowired;
import org.springframework.hateoas.Links;
import org.springframework.http.ResponseEntity;
import org.springframework.web.bind.annotation.GetMapping;
import org.springframework.web.bind.annotation.RequestMapping;
import org.springframework.web.bind.annotation.RequestParam;
import org.springframework.web.bind.annotation.RestController;

import java.util.stream.Stream;

import static org.springframework.hateoas.mvc.ControllerLinkBuilder.methodOn;

@RestController
@RequestMapping(path = "/api/roas", produces = {Api.API_MIME_TYPE, "application/json"})
@Slf4j
public class ValidatedRoasController {
    @Autowired
    private RpkiObjects rpkiObjects;
    @Autowired
    private ValidatedRpkiObjects validatedRpkiObjects;

    @GetMapping
    public ResponseEntity<ApiResponse<Stream<RoaPrefix>>> list(
            @RequestParam(name = "startFrom", defaultValue = "0") int startFrom,
            @RequestParam(name = "pageSize", defaultValue = "20") int pageSize,
            @RequestParam(name = "search", defaultValue = "", required = false) String searchString,
            @RequestParam(name = "sortBy", defaultValue = "prefix") String sortBy,
            @RequestParam(name = "sortDirection", defaultValue = "asc") String sortDirection) {

        final SearchTerm searchTerm = StringUtils.isNotBlank(searchString) ? new SearchTerm(searchString) : null;
        final Sorting sorting = Sorting.parse(sortBy, sortDirection);
        final Paging paging = Paging.of(startFrom, pageSize);

        ValidatedRpkiObjects.ValidatedObjects<ValidatedRpkiObjects.RoaPrefix> currentlyValidatedRoaPrefixes = validatedRpkiObjects.findCurrentlyValidatedRoaPrefixes(searchTerm, sorting, paging);
        final Stream<RoaPrefix> roas = currentlyValidatedRoaPrefixes.getObjects()
            .map(prefix -> new RoaPrefix(
                prefix.getAsn().toString(),
                prefix.getPrefix().toString(),
                prefix.getEffectiveLength(),
                prefix.getTrustAnchor().getName(),
                prefix.getLocations().first()
            ));

        int totalSize = currentlyValidatedRoaPrefixes.getTotalCount();
        final Links links = Paging.links(
                startFrom, pageSize, totalSize,
                (sf, ps) -> methodOn(ValidatedRoasController.class).list(sf, ps, searchString, sortBy, sortDirection));
        return ResponseEntity.ok(
                ApiResponse.<Stream<RoaPrefix>>builder()
                        .links(links)
                        .metadata(Metadata.of(totalSize))
                        .data(roas).build()
        );
    }

<<<<<<< HEAD
=======
    @Value
    class RoaPrefix {
        private String asn;
        private String prefix;
        private int length;
        private String trustAnchor;
        private String uri;
    }
>>>>>>> 816750cb
}<|MERGE_RESOLUTION|>--- conflicted
+++ resolved
@@ -95,8 +95,6 @@
         );
     }
 
-<<<<<<< HEAD
-=======
     @Value
     class RoaPrefix {
         private String asn;
@@ -105,5 +103,4 @@
         private String trustAnchor;
         private String uri;
     }
->>>>>>> 816750cb
 }