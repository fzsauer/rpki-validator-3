/**
 * The BSD License
 *
 * Copyright (c) 2010-2018 RIPE NCC
 * All rights reserved.
 *
 * Redistribution and use in source and binary forms, with or without
 * modification, are permitted provided that the following conditions are met:
 *   - Redistributions of source code must retain the above copyright notice,
 *     this list of conditions and the following disclaimer.
 *   - Redistributions in binary form must reproduce the above copyright notice,
 *     this list of conditions and the following disclaimer in the documentation
 *     and/or other materials provided with the distribution.
 *   - Neither the name of the RIPE NCC nor the names of its contributors may be
 *     used to endorse or promote products derived from this software without
 *     specific prior written permission.
 *
 * THIS SOFTWARE IS PROVIDED BY THE COPYRIGHT HOLDERS AND CONTRIBUTORS "AS IS"
 * AND ANY EXPRESS OR IMPLIED WARRANTIES, INCLUDING, BUT NOT LIMITED TO, THE
 * IMPLIED WARRANTIES OF MERCHANTABILITY AND FITNESS FOR A PARTICULAR PURPOSE
 * ARE DISCLAIMED. IN NO EVENT SHALL THE COPYRIGHT HOLDER OR CONTRIBUTORS BE
 * LIABLE FOR ANY DIRECT, INDIRECT, INCIDENTAL, SPECIAL, EXEMPLARY, OR
 * CONSEQUENTIAL DAMAGES (INCLUDING, BUT NOT LIMITED TO, PROCUREMENT OF
 * SUBSTITUTE GOODS OR SERVICES; LOSS OF USE, DATA, OR PROFITS; OR BUSINESS
 * INTERRUPTION) HOWEVER CAUSED AND ON ANY THEORY OF LIABILITY, WHETHER IN
 * CONTRACT, STRICT LIABILITY, OR TORT (INCLUDING NEGLIGENCE OR OTHERWISE)
 * ARISING IN ANY WAY OUT OF THE USE OF THIS SOFTWARE, EVEN IF ADVISED OF THE
 * POSSIBILITY OF SUCH DAMAGE.
 */
package net.ripe.rpki.rtr.adapter.validator;

import lombok.extern.slf4j.Slf4j;
import net.ripe.ipresource.Asn;
import net.ripe.ipresource.IpRange;
import net.ripe.rpki.rtr.domain.RtrCache;
import net.ripe.rpki.rtr.domain.RtrClients;
import net.ripe.rpki.rtr.domain.RtrDataUnit;
import net.ripe.rpki.rtr.domain.RtrRouterKey;
import org.springframework.beans.factory.annotation.Autowired;
import org.springframework.beans.factory.annotation.Value;
import org.springframework.boot.web.client.RestTemplateBuilder;
import org.springframework.scheduling.annotation.Scheduled;
import org.springframework.stereotype.Service;
import org.springframework.web.client.RestTemplate;

import java.net.URI;
import java.util.Base64;
import java.util.List;
import java.util.stream.Stream;

import static java.util.stream.Collectors.toList;

@Service
@Slf4j
public class RefreshCacheController {
    private final RestTemplate restTemplate;

    @Value("${rpki.validator.validated.objects.uri}")
    private URI validatedObjectsUri;

    @Autowired
    private RtrCache cache;

    @Autowired
    private RtrClients clients;

    public RefreshCacheController(RestTemplateBuilder restTemplateBuilder) {
        log.info("RefreshCacheController loaded");
        this.restTemplate = restTemplateBuilder.build();
    }

    @Scheduled(initialDelay = 10_000L, fixedDelay = 60_000L)
    private void refreshObjectCache() {
        log.info("fetching validated roa prefixes from {}", validatedObjectsUri);
        ValidatedObjectsResponse response = restTemplate.getForObject(validatedObjectsUri, ValidatedObjectsResponse.class);

        ValidatedObjects validatedObjects = response.getData();
        if (!validatedObjects.ready) {
            log.warn("validator {} not ready yet, will retry later", validatedObjectsUri);
            return;
        }

        List<ValidatedPrefix> validatedPrefixes = validatedObjects.getRoas();
        log.info("fetched {} validated roa prefixes from {}", validatedPrefixes.size(), validatedObjectsUri);

        final Stream<? extends RtrDataUnit> roaPrefixes = validatedPrefixes.stream().map(prefix -> RtrDataUnit.prefix(
                Asn.parse(prefix.getAsn()),
                IpRange.parse(prefix.getPrefix()),
                prefix.getMaxLength()
        )).distinct();

<<<<<<< HEAD
        final Base64.Decoder decoder = Base64.getDecoder();
        final Stream<? extends RtrDataUnit> routerCertificates = validatedObjects.getRouterCertificates().stream().flatMap(rc ->
                rc.asn.stream().map(a -> {
                    final int asn = Math.toIntExact(Asn.parse(a).longValue());
                    return RtrRouterKey.of(decoder.decode(rc.subjectKeyIdentifier), decoder.decode(rc.subjectPublicKeyInfo), asn);
                }));

        final List<RtrDataUnit> cacheEntries = Stream.concat(roaPrefixes, routerCertificates).collect(toList());
        cache.updateValidatedPdus(cacheEntries).ifPresent(updatedSerialNumber -> {
=======
        cache.update(roaPrefixes).ifPresent(updatedSerialNumber -> {
>>>>>>> 5a23e2e7
            clients.cacheUpdated(cache.getSessionId(), updatedSerialNumber);
        });
    }

    @lombok.Value
    public static class ValidatedObjectsResponse {
        public ValidatedObjects data;
    }

    @lombok.Value
    public static class ValidatedObjects {
        boolean ready;
        List<ValidatedPrefix> roas;
        List<RouterCertificate> routerCertificates;
    }

    @lombok.Value
    static class ValidatedPrefix {
        String asn;
        Integer maxLength;
        String prefix;
    }

    @lombok.Value
    public static class RouterCertificate {
        private List<String> asn;
        private String subjectKeyIdentifier;
        private String subjectPublicKeyInfo;
    }
}<|MERGE_RESOLUTION|>--- conflicted
+++ resolved
@@ -89,7 +89,6 @@
                 prefix.getMaxLength()
         )).distinct();
 
-<<<<<<< HEAD
         final Base64.Decoder decoder = Base64.getDecoder();
         final Stream<? extends RtrDataUnit> routerCertificates = validatedObjects.getRouterCertificates().stream().flatMap(rc ->
                 rc.asn.stream().map(a -> {
@@ -98,10 +97,7 @@
                 }));
 
         final List<RtrDataUnit> cacheEntries = Stream.concat(roaPrefixes, routerCertificates).collect(toList());
-        cache.updateValidatedPdus(cacheEntries).ifPresent(updatedSerialNumber -> {
-=======
-        cache.update(roaPrefixes).ifPresent(updatedSerialNumber -> {
->>>>>>> 5a23e2e7
+        cache.update(cacheEntries).ifPresent(updatedSerialNumber -> {
             clients.cacheUpdated(cache.getSessionId(), updatedSerialNumber);
         });
     }
